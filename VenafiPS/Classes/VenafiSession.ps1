class VenafiSession {

    [string] $Server
    [PSCustomObject] $Key
    [PSCustomObject] $Token
    [PSCustomObject] $CustomField
    [Version] $Version

    VenafiSession () {
    }

    VenafiSession ([Hashtable] $initHash) {
        $this._init($initHash)
    }

    [void] Validate() {
        $this.Validate($this.Platform, $this.AuthType)
    }

    [void] Validate(
        [string] $Platform
    ) {
        $this.Validate($Platform, $this.AuthType)
    }

    [void] Validate(
        [string] $Platform,
        [string] $AuthType
    ) {

        if ( -not $this.Key -and -not $this.Token ) {
            switch ($Platform) {
                'VaaS' {
                    throw "You must first connect to Venafi as a Service with New-VenafiSession -VaasKey"
                }

                'TPP' {
                    throw "You must first connect to a TPP server with New-VenafiSession"
                }

                Default {
                    throw "You must first connect to either Venafi as a Service or a TPP server with New-VenafiSession"
                }
            }
        }

        # newer api calls may only accept token based auth
        if ( $AuthType -ne $this.AuthType ) {
            throw "This function requires the use of $AuthType authentication"
        }

        # make sure the auth type and url we have match
        # this keeps folks from calling a vaas function with a token and vice versa
        if ( $Platform -ne $this.Platform ) {
            throw "This function is only accessible for $Platform"
        }

        Write-Verbose ("Key/Token expires: {0}, Current (+2s): {1}" -f $this.Expires, (Get-Date).ToUniversalTime().AddSeconds(2))
        if ( $this.Expires -gt (Get-Date).ToUniversalTime().AddSeconds(2) ) {
            return
        }

        # expired, perform refresh
        Write-Verbose 'Key/token expired.  Attempting refresh.'

        if ( $this.Platform -eq 'TPP' ) {
            if ( $this.AuthType -eq 'Key' ) {
                try {
                    $params = @{
                        Method      = 'Get'
                        Uri         = ("{0}/vedsdk/authorize/checkvalid" -f $this.Server)
                        Headers     = @{
                            "X-Venafi-Api-Key" = $this.Key.ApiKey
                        }
                        ContentType = 'application/json'
                    }
                    Invoke-RestMethod @params
                }
                catch {
                    # tpp sessions timeout after 3 mins of inactivity
                    # reestablish connection
                    if ( $_.Exception.Response.StatusCode.value__ -eq '401' ) {
                        Write-Verbose "Unauthorized, re-authenticating"
                        if ( $this.Key.Credential ) {
                            $this.Connect($this.Key.Credential)
                        }
                        else {
                            $this.Connect($null)
                        }
                    }
                    else {
                        throw ('"{0} {1}: {2}' -f $_.Exception.Response.StatusCode.value__, $_.Exception.Response.StatusDescription, $_ | Out-String )
                    }
                }
            }
            else {
                # token
                if ( $this.Token.RefreshExpires ) {
                    Write-Verbose ("Refresh token expires: {0}, Current: {1}" -f $this.Token.RefreshExpires, (Get-Date).ToUniversalTime())
                }

                $newToken = New-TppToken -VenafiSession $this
                $this.Token = $newToken
            }
        }
        else {
            # no refresh for vaas
        }
    }

    # connect for key based
    [void] Connect(
        [PSCredential] $Credential
    ) {

        if ( -not ($this.Server) ) {
            throw "You must provide a value for Server"
        }

        $params = @{
            Server = $this.Server
        }

        if ( $Credential ) {
            $params.Method = 'Post'
            $params.UriLeaf = 'authorize'
            $params.Body = @{
                Username = $Credential.UserName
                Password = $Credential.GetNetworkCredential().Password
            }
        }
        else {
            $params.Method = 'Get'
            $params.UriLeaf = 'authorize/integrated'
            $params.UseDefaultCredentials = $true
        }

        $response = Invoke-VenafiRestMethod @params
<<<<<<< HEAD
        $this.Expires = $response.ValidUntil
=======
>>>>>>> bac06ed1
        $this.Key = [pscustomobject] @{
            ApiKey     = $response.ApiKey
            Credential = $Credential
            Expires    = $response.ValidUntil
        }
    }

    hidden [void] _init ([Hashtable] $initHash) {

        if ( -not ($initHash.Server) ) {
            throw "Server is required"
        }

        $initHash.GetEnumerator() | ForEach-Object {
            if ( $_.Value ) {
                $this.$($_.Key)=$_.Value
            }
        }

        $this | Add-Member -MemberType ScriptProperty -Name Platform -Value {
            if ( $this.Server -eq 'https://api.venafi.cloud' ) {
                'VaaS'
            }
            else {
                'TPP'
            }
        }

        $this | Add-Member -MemberType ScriptProperty -Name AuthType -Value {
            if ( $this.Key ) {
                'Key'
            }
            elseif ($this.Token ) {
                'Token'
            }
            else {
                $null
            }
        }

        $this | Add-Member -MemberType ScriptProperty -Name Expires -Value {
            if ( $this.Token ) {
                $this.Token.Expires
            }
            elseif ($this.Key ) {
                $this.Key.Expires
            }
            else {
                $null
            }
        }
    }
}
<|MERGE_RESOLUTION|>--- conflicted
+++ resolved
@@ -136,10 +136,6 @@
         }
 
         $response = Invoke-VenafiRestMethod @params
-<<<<<<< HEAD
-        $this.Expires = $response.ValidUntil
-=======
->>>>>>> bac06ed1
         $this.Key = [pscustomobject] @{
             ApiKey     = $response.ApiKey
             Credential = $Credential
