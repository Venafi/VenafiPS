<#
.SYNOPSIS
Renew a certificate

.DESCRIPTION
Requests renewal for an existing certificate. This call marks a certificate for
immediate renewal. The certificate must not be in error, already being processed, or
configured for Monitoring in order for it be renewable. You must have Write access
to the certificate object being renewed.

.PARAMETER Path
Path to the certificate to renew

.PARAMETER Csr
Optional PKCS#10 Certificate Signing Request (CSR).

.PARAMETER VenafiSession
Session object created from New-VenafiSession method.
The value defaults to the script session object $VenafiSession.

.INPUTS
Path

.OUTPUTS
PSCustomObject with the following properties:
    Path - Certificate path
    Success - A value of true indicates that the renewal request was successfully submitted and
    granted.
    Error - Indicates any errors that occurred. Not returned when successful

.EXAMPLE
Invoke-TppCertificateRenewal -Path '\VED\Policy\My folder\app.mycompany.com'

.EXAMPLE
Invoke-TppCertificateRenewal -Path '\VED\Policy\My folder\app.mycompany.com' -Csr '-----BEGIN CERTIFICATE REQUEST-----\nMIIDJDCCAgwCAQAw...-----END CERTIFICATE REQUEST-----'
Renew certificate using a CSR

.LINK
http://VenafiPS.readthedocs.io/en/latest/functions/Invoke-TppCertificateRenewal/

.LINK
https://github.com/Venafi/VenafiPS/blob/main/VenafiPS/Public/Invoke-TppCertificateRenewal.ps1

.LINK
https://docs.venafi.com/Docs/current/TopNav/Content/SDK/WebSDK/r-SDK-POST-Certificates-renew.php

#>
function Invoke-TppCertificateRenewal {

    [CmdletBinding(SupportsShouldProcess)]
    [Alias('itcr')]

    param (
        [Parameter(Mandatory, ValueFromPipeline, ValueFromPipelineByPropertyName)]
        [ValidateNotNullOrEmpty()]
        [ValidateScript( {
                if ( $_ | Test-TppDnPath ) {
                    $true
                }
                else {
                    throw "'$_' is not a valid DN path"
                }
            })]
        [Alias('DN', 'CertificateDN')]
        [String] $Path,

        [Parameter()]
        [string] $Csr,

        [Parameter()]
        [VenafiSession] $VenafiSession = $script:VenafiSession
    )

    begin {
        $VenafiSession.Validate('TPP')

        $params = @{
            VenafiSession = $VenafiSession
            Method        = 'Post'
            UriLeaf       = 'certificates/renew'
            Body          = @{
                CertificateDN = ''
            }
        }
    }

    process {

        if ( $PSCmdlet.ShouldProcess($Path, 'Renew certificate') ) {

            write-verbose "Renewing $Path..."

            $params.Body.CertificateDN = $Path
<<<<<<< HEAD
            $response = Invoke-VenafiRestMethod @params
=======

            if ( $Csr ) {
                $params.Body.PKCS10 = $Csr -replace "`n|`r", ""
            }

            $response = Invoke-TppRestMethod @params
>>>>>>> bac06ed1

            $response | Add-Member @{'Path' = $Path } -PassThru
        }
    }
}<|MERGE_RESOLUTION|>--- conflicted
+++ resolved
@@ -91,16 +91,12 @@
             write-verbose "Renewing $Path..."
 
             $params.Body.CertificateDN = $Path
-<<<<<<< HEAD
-            $response = Invoke-VenafiRestMethod @params
-=======
 
             if ( $Csr ) {
                 $params.Body.PKCS10 = $Csr -replace "`n|`r", ""
             }
 
             $response = Invoke-TppRestMethod @params
->>>>>>> bac06ed1
 
             $response | Add-Member @{'Path' = $Path } -PassThru
         }
