<#
.SYNOPSIS
Get certificate data

.DESCRIPTION
Get certificate data from either Venafi as a Service or TPP.

.PARAMETER CertificateId
Certificate identifier.  For Venafi as a Service, this is the unique guid.  For TPP, use the full path.

.PARAMETER Format
Certificate format.  For Venafi as a Service, you can provide either PEM or DER.  For TPP, Base64, Base64 (PKCS#8), DER, JKS, PKCS #7, or PKCS #12.

.PARAMETER OutPath
Folder path to save the certificate to.  The name of the file will be determined automatically.  TPP Only...for now.

.PARAMETER IncludeChain
Include the certificate chain with the exported certificate.  Not supported with DER format.  TPP Only.

.PARAMETER FriendlyName
Label or alias to use.  Permitted with Base64 and PKCS #12 formats.  Required when Format is JKS.  TPP Only.

.PARAMETER IncludePrivateKey
DEPRECATED. Provide a value for -PrivateKeyPassword.

.PARAMETER PrivateKeyPassword
Password required to include the private key.  Not supported with DER or PKCS #7 formats.  TPP Only.
You must adhere to the following rules:
- Password is at least 12 characters.
- Comprised of at least three of the following:
    - Uppercase alphabetic letters
    - Lowercase alphabetic letters
    - Numeric characters
    - Special characters

.PARAMETER KeystorePassword
Password required to retrieve the certificate in JKS format.  TPP Only.
You must adhere to the following rules:
- Password is at least 12 characters.
- Comprised of at least three of the following:
    - Uppercase alphabetic letters
    - Lowercase alphabetic letters
    - Numeric characters
    - Special characters

.PARAMETER VenafiSession
Session object created from New-VenafiSession method.  The value defaults to the script session object $VenafiSession.

.INPUTS
CertificateId/Path from TppObject

.OUTPUTS
Vaas, System.String.  TPP, PSCustomObject.

.EXAMPLE
$certId | Export-VenafiCertificate -Format PEM
Get certificate data from Venafi as a Service

.EXAMPLE
$cert | Export-VenafiCertificate -Format 'PKCS #7' -OutPath 'c:\temp'
Get certificate data and save to a file, TPP

.EXAMPLE
$cert | Export-VenafiCertificate -Format 'PKCS #7' -IncludeChain
Get one or more certificates with the certificate chain included, TPP

.EXAMPLE
$cert | Export-VenafiCertificate -Format 'PKCS #12' -PrivateKeyPassword $cred.password
Get one or more certificates with private key included, TPP

.EXAMPLE
$cert | Export-VenafiCertificate -FriendlyName 'MyFriendlyName' -KeystorePassword $cred.password
Get certificates in JKS format, TPP

#>
function Export-VenafiCertificate {

    [CmdletBinding(DefaultParameterSetName = 'Vaas')]
    param (

        [Parameter(Mandatory, ValueFromPipeline, ValueFromPipelineByPropertyName)]
        [Alias('Path')]
        [string] $CertificateId,

        [Parameter(Mandatory)]
        [ValidateSet("Base64", "Base64 (PKCS #8)", "DER", "JKS", "PKCS #7", "PKCS #12", "PEM")]
        [string] $Format,

        [Parameter(ParameterSetName = 'Tpp')]
        [ValidateNotNullOrEmpty()]
        [ValidateScript( {
                if (Test-Path $_ -PathType Container) {
                    $true
                }
                else {
                    Throw "Output path '$_' does not exist"
                }
            })]
        [String] $OutPath,

        [Parameter(ParameterSetName = 'Tpp')]
        [Parameter(ParameterSetName = 'TppJks')]
        [switch] $IncludeChain,

        [Parameter(ParameterSetName = 'Tpp')]
        [Parameter(Mandatory, ParameterSetName = 'TppJks')]
        [string] $FriendlyName,

        [Parameter(ParameterSetName = 'Tpp')]
        [switch] $IncludePrivateKey,

        [Parameter(ParameterSetName = 'Tpp')]
        [Parameter(ParameterSetName = 'TppJks')]
        [Alias('SecurePassword')]
        [Security.SecureString] $PrivateKeyPassword,

        [Parameter(Mandatory, ParameterSetName = 'TppJks')]
        [Security.SecureString] $KeystorePassword,

        [Parameter()]
        [VenafiSession] $VenafiSession = $script:VenafiSession
    )

    begin {
        $VenafiSession.Validate()

        $params = @{
            VenafiSession = $VenafiSession
            Body          = @{
                Format = $Format
            }
        }

        if ( $VenafiSession.Platform -eq 'VaaS' ) {

            if ( $Format -notin 'PEM', 'DER') {
                throw 'Venafi as a Service only supports PEM and DER formats'
            }
        }
        else {

            if ($PrivateKeyPassword) {

                # validate format to be able to export the private key
                if ( $Format -in @("DER", "PKCS #7") ) {
                    throw "Format '$Format' does not support private keys"
                }

                $params.Body.IncludePrivateKey = $true
                $plainTextPassword = [System.Runtime.InteropServices.Marshal]::PtrToStringUni([System.Runtime.InteropServices.Marshal]::SecureStringToCoTaskMemUnicode($PrivateKeyPassword))
                $params.Body.Password = $plainTextPassword
            }

            if ($Format -in @("Base64 (PKCS #8)", "DER", "PKCS #7")) {
                if (-not ([string]::IsNullOrEmpty($FriendlyName))) {
                    throw "Only Base64, JKS, PKCS #12 formats support FriendlyName parameter"
                }
            }

            if ( $KeystorePassword ) {
                if ( $Format -and $Format -ne 'JKS' ) {
                    Write-Warning "Changing format from $Format to JKS as KeystorePassword was provided"
                }
                $params.Body.Format = 'JKS'
                $plainTextPassword = [System.Runtime.InteropServices.Marshal]::PtrToStringUni([System.Runtime.InteropServices.Marshal]::SecureStringToCoTaskMemUnicode($KeystorePassword))
                $params.Body.KeystorePassword = $plainTextPassword
            }

            if (-not [string]::IsNullOrEmpty($FriendlyName)) {
                $params.Body.FriendlyName = $FriendlyName
            }

            if ($IncludeChain) {
                if ( $Format -in @('DER') ) {
                    throw "IncludeChain is not supported with the DER Format"
                }

                $params.Body.IncludeChain = $true
            }

            if ($IncludePrivateKey) {
                Write-Warning "IncludePrivateKey is DEPRECATED. Provide a value for -PrivateKeyPassword instead."
            }
        }
    }

    process {

        if ( $VenafiSession.Platform -eq 'VaaS' ) {
            $params.UriRoot = 'outagedetection/v1'
            $params.UriLeaf = "certificates/$CertificateId/contents"
            $params.Method = 'Get'
<<<<<<< HEAD
            Invoke-VenafiRestMethod @params
=======
            $params.FullResponse = $true
            $response = Invoke-TppRestMethod @params
            $response.Content
>>>>>>> bac06ed1
        }
        else {
            $params.Method = 'Post'
            $params.UriLeaf = 'certificates/retrieve'

            $params.Body.CertificateDN = $CertificateId

            $response = Invoke-VenafiRestMethod @params

            Write-Verbose ($response | Format-List | Out-String)

            if ( $PSBoundParameters.ContainsKey('OutPath') ) {
                if ( $response.PSobject.Properties.name -contains "CertificateData" ) {
                    $outFile = Join-Path -Path $OutPath -ChildPath ($response.FileName.Trim('"'))
                    $bytes = [Convert]::FromBase64String($response.CertificateData)
                    [IO.File]::WriteAllBytes($outFile, $bytes)
                    Write-Verbose ('Saved {0} with format {1}' -f $outFile, $response.Format)
                }
            }
            else {
                $response
            }
        }
    }
}<|MERGE_RESOLUTION|>--- conflicted
+++ resolved
@@ -190,13 +190,9 @@
             $params.UriRoot = 'outagedetection/v1'
             $params.UriLeaf = "certificates/$CertificateId/contents"
             $params.Method = 'Get'
-<<<<<<< HEAD
-            Invoke-VenafiRestMethod @params
-=======
             $params.FullResponse = $true
             $response = Invoke-TppRestMethod @params
             $response.Content
->>>>>>> bac06ed1
         }
         else {
             $params.Method = 'Post'
