--- conflicted
+++ resolved
@@ -80,9 +80,6 @@
 
         if ( $PSCmdlet.ShouldProcess($SourcePath, "Move to $TargetPath") ) {
 
-<<<<<<< HEAD
-    $response = Invoke-VenafiRestMethod @params
-=======
             $params = @{
                 VenafiSession = $VenafiSession
                 Method        = 'Post'
@@ -94,7 +91,6 @@
             }
 
             $response = Invoke-TppRestMethod @params
->>>>>>> bac06ed1
 
             if ( $response.Result -ne [TppConfigResult]::Success ) {
                 Write-Error $response.Error
