--- conflicted
+++ resolved
@@ -85,10 +85,6 @@
         $guid = $Path | ConvertTo-TppGuid -VenafiSession $VenafiSession
         $params.UriLeaf = "Certificates/$guid"
 
-<<<<<<< HEAD
-        if ( $PSCmdlet.ShouldProcess($Path, 'Remove certificate and all associations') ) {
-            Remove-TppCertificateAssociation -Path $Path -All -VenafiSession $VenafiSession -Confirm:$false
-=======
         if ( $PSCmdlet.ShouldProcess($Path, "Remove certificate $appsMessage") ) {
             if ($KeepAssociatedApps) {
                 $associatedApps = $Path | Get-TppAttribute -Attribute "Consumers" -Effective -VenafiSession $VenafiSession | Select-Object -ExpandProperty Value
@@ -97,7 +93,6 @@
                 }
             }
 
->>>>>>> bac06ed1
             Invoke-VenafiRestMethod @params | Out-Null
         }
     }
