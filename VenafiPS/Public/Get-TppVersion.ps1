<#
.SYNOPSIS
Get the TPP version

.DESCRIPTION
Returns the TPP version

.PARAMETER VenafiSession
Session object created from New-VenafiSession method.  The value defaults to the script session object $VenafiSession.

.INPUTS
none

.OUTPUTS
Version

.EXAMPLE
Get-TppVersion
Get the version

.LINK
http://VenafiPS.readthedocs.io/en/latest/functions/Get-TppVersion/

.LINK
https://github.com/Venafi/VenafiPS/blob/main/VenafiPS/Public/Get-TppVersion.ps1

.LINK
https://docs.venafi.com/Docs/current/TopNav/Content/SDK/WebSDK/r-SDK-GET-SystemStatusVersion.php

#>
function Get-TppVersion {

    [CmdletBinding()]
    [OutputType([System.Version])]

    param (
        [Parameter()]
        [VenafiSession] $VenafiSession = $script:VenafiSession
    )

    $VenafiSession.Validate('TPP')

    $params = @{
        VenafiSession = $VenafiSession
        Method        = 'Get'
        UriLeaf       = 'SystemStatus/Version'
    }

    try {
<<<<<<< HEAD
        $ver = [Version]((Invoke-VenafiRestMethod @params).Version)
        [Version]::new($ver.Major, $ver.Minor, $ver.Build)
=======
        [Version]((Invoke-VenafiRestMethod @params).Version)
>>>>>>> bac06ed1
    }
    catch {
        Throw ("Getting the version failed with the following error: {0}.  This feature was introduced in v18.3." -f $_)
    }
}<|MERGE_RESOLUTION|>--- conflicted
+++ resolved
@@ -47,12 +47,7 @@
     }
 
     try {
-<<<<<<< HEAD
-        $ver = [Version]((Invoke-VenafiRestMethod @params).Version)
-        [Version]::new($ver.Major, $ver.Minor, $ver.Build)
-=======
         [Version]((Invoke-VenafiRestMethod @params).Version)
->>>>>>> bac06ed1
     }
     catch {
         Throw ("Getting the version failed with the following error: {0}.  This feature was introduced in v18.3." -f $_)
